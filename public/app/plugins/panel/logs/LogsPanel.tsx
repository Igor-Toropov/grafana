--- conflicted
+++ resolved
@@ -12,11 +12,7 @@
 export const LogsPanel: React.FunctionComponent<LogsPanelProps> = ({
   data,
   timeZone,
-<<<<<<< HEAD
   options: { showLabels, showTime, wrapLogMessage, prettifyLogMessage, sortOrder, dedupStrategy, enableLogDetails },
-=======
-  options: { showLabels, showTime, wrapLogMessage, showCommonLabels, sortOrder, dedupStrategy, enableLogDetails },
->>>>>>> 16f7e616
   title,
 }) => {
   const style = useStyles2(getStyles(title));
