import React from 'react';
<<<<<<< HEAD
import uPlot, { Options, Series, Hooks } from 'uplot';
import { DataFrame, DataFrameFieldIndex, EventBus, TimeRange, TimeZone } from '@grafana/data';
=======
import uPlot, { Options, Hooks, AlignedData } from 'uplot';
import { TimeRange } from '@grafana/data';
>>>>>>> 0e43d96b
import { UPlotConfigBuilder } from './config/UPlotConfigBuilder';

export type PlotConfig = Pick<
  Options,
  'series' | 'scales' | 'axes' | 'cursor' | 'bands' | 'hooks' | 'select' | 'tzDate'
>;

export type PlotPlugin = {
  id: string;
  /** can mutate provided opts as necessary */
  opts?: (self: uPlot, opts: Options) => void;
  hooks: Hooks.ArraysOrFuncs;
};

export interface PlotPluginProps {
  id: string;
}

export interface PlotProps {
  data: AlignedData;
  width: number;
  height: number;
  config: UPlotConfigBuilder;
<<<<<<< HEAD
  children?: React.ReactElement[];
  eventBus: EventBus;
=======
  timeRange: TimeRange;
  children?: React.ReactNode;
>>>>>>> 0e43d96b
}

export abstract class PlotConfigBuilder<P, T> {
  constructor(public props: P) {}
  abstract getConfig(): T;
}<|MERGE_RESOLUTION|>--- conflicted
+++ resolved
@@ -1,11 +1,6 @@
 import React from 'react';
-<<<<<<< HEAD
-import uPlot, { Options, Series, Hooks } from 'uplot';
-import { DataFrame, DataFrameFieldIndex, EventBus, TimeRange, TimeZone } from '@grafana/data';
-=======
 import uPlot, { Options, Hooks, AlignedData } from 'uplot';
-import { TimeRange } from '@grafana/data';
->>>>>>> 0e43d96b
+import { EventBus, TimeRange } from '@grafana/data';
 import { UPlotConfigBuilder } from './config/UPlotConfigBuilder';
 
 export type PlotConfig = Pick<
@@ -29,13 +24,9 @@
   width: number;
   height: number;
   config: UPlotConfigBuilder;
-<<<<<<< HEAD
-  children?: React.ReactElement[];
-  eventBus: EventBus;
-=======
   timeRange: TimeRange;
   children?: React.ReactNode;
->>>>>>> 0e43d96b
+  eventBus: EventBus;
 }
 
 export abstract class PlotConfigBuilder<P, T> {
