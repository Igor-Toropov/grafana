# Services

A Grafana _service_ encapsulates and exposes application logic to the rest of the application, through a set of related operations.

Grafana uses [Wire](https://github.com/google/wire), which is a code generation tool that automates connecting components using [dependency injection](https://en.wikipedia.org/wiki/Dependency_injection). Dependencies between components are represented in Wire as function parameters, encouraging explicit initialization instead of global variables.

Even though the services in Grafana do different things, they share a number of patterns. To better understand how a service works, let's build one from scratch!

Before a service can start communicating with the rest of Grafana, it needs to be registered with Wire, see `ProvideService` factory function/method in the service example below and how it's being referenced in the wire.go example below.

When Wire is run it will inspect the parameters of `ProvideService` and make sure that all it's dependencies has been wired up and initialized properly.

**Service example:**

```go
package example

// Service service is the service responsible for X, Y and Z.
type Service struct {
    logger   log.Logger
    cfg      *setting.Cfg
    sqlStore *sqlstore.SQLStore
}

// ProvideService provides Service as dependency for other services.
func ProvideService(cfg *setting.Cfg, sqlStore *sqlstore.SQLStore) (*Service, error) {
    s := &Service{
        logger:     log.New("service"),
        cfg:        cfg,
        sqlStore:   sqlStore,
    }

    if s.IsDisabled() {
        // skip certain initialization logic
        return s
    }

    if err := s.init(); err != nil {
        return nil, err
    }

    return s, nil
}

func (s *Service) init() error {
    // additional initialization logic...
    return nil
}

// IsDisabled returns true if the service is disabled.
//
// Satisfies the registry.CanBeDisabled interface which will guarantee
// that Run() is not called if the service is disabled.
func (s *Service) IsDisabled() bool {
	return !s.cfg.IsServiceEnabled()
}

// Run runs the service in the background.
//
// Satisfies the registry.BackgroundService interface which will
// guarantee that the service can be registered as a background service.
func (s *Service) Run(ctx context.Context) error {
    // background service logic...
    <-ctx.Done()
    return ctx.Err()
}
```

[wire.go](/pkg/server/wire.go)
```go
// +build wireinject

package server

import (
	"github.com/google/wire"
	"github.com/grafana/grafana/pkg/example"
    "github.com/grafana/grafana/pkg/services/sqlstore"
)

var wireBasicSet = wire.NewSet(
	example.ProvideService,

)

var wireSet = wire.NewSet(
	wireBasicSet,
	sqlstore.ProvideService,
)

var wireTestSet = wire.NewSet(
	wireBasicSet,
)

func Initialize(cla setting.CommandLineArgs, opts Options, apiOpts api.ServerOptions) (*Server, error) {
	wire.Build(wireExtsSet)
	return &Server{}, nil
}

func InitializeForTest(cla setting.CommandLineArgs, opts Options, apiOpts api.ServerOptions, sqlStore *sqlstore.SQLStore) (*Server, error) {
	wire.Build(wireExtsTestSet)
	return &Server{}, nil
}

```

## Background services

<<<<<<< HEAD
A background service is a service that runs in the background of the lifecycle between Grafana starts up and shutdown. If you want a service to be run in the background your Service should satisfy the `registry.BackgroundService` interface and add it as argument to the [ProvideBackgroundServiceRegistry](/pkg/server/backgroundsvcs/background_services.go) function and add it as argument to `NewBackgroundServiceRegistry` to register it as a background service.
=======
Grafana uses the [inject](https://github.com/facebookgo/inject) package to inject dependencies during runtime.
>>>>>>> f62bc596

You can see an example implementation above of the Run method.

## Disabled services

If you want to guarantee that a background service is not run by Grafana when certain criteria is met/service is disabled your service should satisfy the `registry.CanBeDisabled` interface. When the service.IsDisabled method return false Grafana would not call the service.Run method.

If you want to run certain initialization code if service is disabled or not, you need to handle this in the service factory method.

You can see an example implementation above of the IsDisabled method and custom initialization code when service is disabled.

## Run Wire / generate code

When running `make run` it will call `make gen-go` on the first run. `gen-go` in turn will call the wire binary and generate the code in [wire_gen.go](/pkg/server/wire_gen.go). The wire binary is installed using [bingo](https://github.com/bwplotka/bingo) which will make sure to download and install all the tools needed, including the Wire binary at using a specific version.

## OSS vs Enterprise

Grafana OSS and Grafana Enterprise shares code and dependencies. Grafana Enterprise might need to override/extend certain OSS services.

There's a [wireexts_oss.go](/pkg/server/wireexts_oss.go) that has the `wireinject` and `oss` build tags as requirements. Here services that might have other implementations, e.g. Grafana Enterprise, can be registered.

<<<<<<< HEAD
Similarly, there's a wireexts_enterprise.go file in the Enterprise source code repository where other service implementations can be overridden/be registered.
=======
> **Note:** Any injected dependency needs to be an exported field. Any unexported fields result in a runtime error.

## Methods

Any public method of a service should take `context.Context` as its first argument. If the method calls the bus, other services or the database the context should be propagated, if possible.
>>>>>>> f62bc596
<|MERGE_RESOLUTION|>--- conflicted
+++ resolved
@@ -106,11 +106,7 @@
 
 ## Background services
 
-<<<<<<< HEAD
 A background service is a service that runs in the background of the lifecycle between Grafana starts up and shutdown. If you want a service to be run in the background your Service should satisfy the `registry.BackgroundService` interface and add it as argument to the [ProvideBackgroundServiceRegistry](/pkg/server/backgroundsvcs/background_services.go) function and add it as argument to `NewBackgroundServiceRegistry` to register it as a background service.
-=======
-Grafana uses the [inject](https://github.com/facebookgo/inject) package to inject dependencies during runtime.
->>>>>>> f62bc596
 
 You can see an example implementation above of the Run method.
 
@@ -132,12 +128,8 @@
 
 There's a [wireexts_oss.go](/pkg/server/wireexts_oss.go) that has the `wireinject` and `oss` build tags as requirements. Here services that might have other implementations, e.g. Grafana Enterprise, can be registered.
 
-<<<<<<< HEAD
 Similarly, there's a wireexts_enterprise.go file in the Enterprise source code repository where other service implementations can be overridden/be registered.
-=======
-> **Note:** Any injected dependency needs to be an exported field. Any unexported fields result in a runtime error.
 
 ## Methods
 
-Any public method of a service should take `context.Context` as its first argument. If the method calls the bus, other services or the database the context should be propagated, if possible.
->>>>>>> f62bc596
+Any public method of a service should take `context.Context` as its first argument. If the method calls the bus, other services or the database the context should be propagated, if possible.