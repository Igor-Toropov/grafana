--- conflicted
+++ resolved
@@ -3,14 +3,11 @@
 - Allow special characters in serie names (influxdb datasource), PR #390 - thx  @majst01
 - Refactoring of filterSrv (Issue #428), thx @Tetha
 - New config for playlist feature. Set playlist_timespan to set default playlist interval (Issue #445) - thx @rmca
-<<<<<<< HEAD
 - New graphite function definition added isNonNull (PR #461), - thx @tmonk42
-=======
 - New InfluxDB function difference add to function dropdown (PR #455)
 - Added parameter to keepLastValue graphite function definition (default 100), Closes #459
 - improved asset (css/js) build pipeline, added revision to css and js. Will remove issues related
   to the browser cache when upgrading grafana and improve load performance (Fixes #418)
->>>>>>> a3384d51
 
 # Fixes
 - Filter option loading when having muliple nested filters now works better.
