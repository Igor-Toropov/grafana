--- conflicted
+++ resolved
@@ -94,15 +94,6 @@
 	}
 }
 
-<<<<<<< HEAD
-func newHTTPClient(route azRoute, model datasourceInfo, cfg *setting.Cfg) (*http.Client, error) {
-	model.HTTPCliOpts.Headers = route.Headers
-	// Inject API-Key for AppInsights
-	if _, ok := model.DecryptedSecureJSONData["appInsightsApiKey"]; ok {
-		model.HTTPCliOpts.Headers["X-API-Key"] = model.DecryptedSecureJSONData["appInsightsApiKey"]
-	}
-	return httpClientProvider(route, model, cfg).New(model.HTTPCliOpts)
-=======
 func getAzureCredentials(cfg *setting.Cfg, jsonData *simplejson.Json, secureJsonData map[string]string) (azcredentials.AzureCredentials, error) {
 	authType := getAuthType(cfg, jsonData)
 
@@ -128,5 +119,4 @@
 		err := fmt.Errorf("the authentication type '%s' not supported", authType)
 		return nil, err
 	}
->>>>>>> 1dc5d037
 }