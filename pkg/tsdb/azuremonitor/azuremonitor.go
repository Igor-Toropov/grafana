package azuremonitor

import (
	"context"
	"encoding/json"
	"fmt"
	"net/http"
	"regexp"

	"github.com/grafana/grafana-plugin-sdk-go/backend"
	"github.com/grafana/grafana-plugin-sdk-go/backend/datasource"
	"github.com/grafana/grafana-plugin-sdk-go/backend/httpclient"
	"github.com/grafana/grafana-plugin-sdk-go/backend/instancemgmt"
	"github.com/grafana/grafana/pkg/components/simplejson"
	"github.com/grafana/grafana/pkg/infra/log"
	"github.com/grafana/grafana/pkg/plugins"
	"github.com/grafana/grafana/pkg/plugins/backendplugin"
	"github.com/grafana/grafana/pkg/plugins/backendplugin/coreplugin"
	"github.com/grafana/grafana/pkg/setting"
	"github.com/grafana/grafana/pkg/tsdb/azuremonitor/azcredentials"
)

const (
	timeSeries = "time_series"
	dsName     = "grafana-azure-monitor-datasource"
)

var (
	azlog           = log.New("tsdb.azuremonitor")
	legendKeyFormat = regexp.MustCompile(`\{\{\s*(.+?)\s*\}\}`)
)

func ProvideService(cfg *setting.Cfg, pluginManager plugins.Manager, backendPluginManager backendplugin.Manager) *Service {
	im := datasource.NewInstanceManager(NewInstanceSettings())
	executors := map[string]azDatasourceExecutor{
		azureMonitor:       &AzureMonitorDatasource{},
		appInsights:        &ApplicationInsightsDatasource{},
		azureLogAnalytics:  &AzureLogAnalyticsDatasource{},
		insightsAnalytics:  &InsightsAnalyticsDatasource{},
		azureResourceGraph: &AzureResourceGraphDatasource{},
	}
	factory := coreplugin.New(backend.ServeOpts{
		QueryDataHandler: newExecutor(im, cfg, executors),
	})

	s := &Service{
		Cfg:           cfg,
		PluginManager: pluginManager,
	}

	if err := backendPluginManager.Register(dsName, factory); err != nil {
		azlog.Error("Failed to register plugin", "error", err)
	}

	return s
}

type Service struct {
	PluginManager plugins.Manager
	Cfg           *setting.Cfg
}

type azureMonitorSettings struct {
	SubscriptionId               string `json:"subscriptionId"`
	LogAnalyticsDefaultWorkspace string `json:"logAnalyticsDefaultWorkspace"`
	AppInsightsAppId             string `json:"appInsightsAppId"`
	AzureLogAnalyticsSameAs      bool   `json:"azureLogAnalyticsSameAs"`
}

type datasourceInfo struct {
	Cloud       string
	Credentials azcredentials.AzureCredentials
	Settings    azureMonitorSettings
	Services    map[string]datasourceService
	Routes      map[string]azRoute
	HTTPCliOpts httpclient.Options

	JSONData                map[string]interface{}
	DecryptedSecureJSONData map[string]string
	DatasourceID            int64
	OrgID                   int64
}

type datasourceService struct {
	URL        string
	HTTPClient *http.Client
}

func NewInstanceSettings(cfg *setting.Cfg) datasource.InstanceFactoryFunc {
	return func(settings backend.DataSourceInstanceSettings) (instancemgmt.Instance, error) {
		jsonData, err := simplejson.NewJson(settings.JSONData)
		if err != nil {
			return nil, fmt.Errorf("error reading settings: %w", err)
		}

		jsonDataObj := map[string]interface{}{}
		err = json.Unmarshal(settings.JSONData, &jsonDataObj)
		if err != nil {
			return nil, fmt.Errorf("error reading settings: %w", err)
		}

		azMonitorSettings := azureMonitorSettings{}
		err = json.Unmarshal(settings.JSONData, &azMonitorSettings)
		if err != nil {
			return nil, fmt.Errorf("error reading settings: %w", err)
		}

		cloud, err := getAzureCloud(cfg, jsonData)
		if err != nil {
			return nil, fmt.Errorf("error getting credentials: %w", err)
		}

		credentials, err := getAzureCredentials(cfg, jsonData, settings.DecryptedSecureJSONData)
		if err != nil {
			return nil, fmt.Errorf("error getting credentials: %w", err)
		}

		httpCliOpts, err := settings.HTTPClientOptions()
		if err != nil {
			return nil, fmt.Errorf("error getting http options: %w", err)
		}

		model := datasourceInfo{
			Cloud:                   cloud,
			Credentials:             credentials,
			Settings:                azMonitorSettings,
			JSONData:                jsonDataObj,
			DecryptedSecureJSONData: settings.DecryptedSecureJSONData,
			DatasourceID:            settings.ID,
			Services:                map[string]datasourceService{},
			Routes:                  routes[cloud],
			HTTPCliOpts:             httpCliOpts,
		}

		return model, nil
	}
}

type azDatasourceExecutor interface {
	executeTimeSeriesQuery(ctx context.Context, originalQueries []backend.DataQuery, dsInfo datasourceInfo) (*backend.QueryDataResponse, error)
}

func newExecutor(im instancemgmt.InstanceManager, cfg *setting.Cfg, executors map[string]azDatasourceExecutor) *datasource.QueryTypeMux {
	mux := datasource.NewQueryTypeMux()
	for dsType := range executors {
		// Make a copy of the string to keep the reference after the iterator
		dst := dsType
		mux.HandleFunc(dsType, func(ctx context.Context, req *backend.QueryDataRequest) (*backend.QueryDataResponse, error) {
			i, err := im.Get(req.PluginContext)
			if err != nil {
				return nil, err
			}
			dsInfo := i.(datasourceInfo)
			dsInfo.OrgID = req.PluginContext.OrgID
			ds := executors[dst]
			if _, ok := dsInfo.Services[dst]; !ok {
				// Create an HTTP Client if it has not been created before
				route := dsInfo.Routes[dst]
				client, err := newHTTPClient(route, dsInfo, cfg)
				if err != nil {
					return nil, err
				}
				dsInfo.Services[dst] = datasourceService{
					URL:        dsInfo.Routes[dst].URL,
					HTTPClient: client,
				}
			}
			return ds.executeTimeSeriesQuery(ctx, req.Queries, dsInfo)
		})
	}
	return mux
<<<<<<< HEAD
=======
}

func (s *Service) Init() error {
	im := datasource.NewInstanceManager(NewInstanceSettings(s.Cfg))
	executors := map[string]azDatasourceExecutor{
		azureMonitor:       &AzureMonitorDatasource{},
		appInsights:        &ApplicationInsightsDatasource{},
		azureLogAnalytics:  &AzureLogAnalyticsDatasource{},
		insightsAnalytics:  &InsightsAnalyticsDatasource{},
		azureResourceGraph: &AzureResourceGraphDatasource{},
	}
	factory := coreplugin.New(backend.ServeOpts{
		QueryDataHandler: newExecutor(im, s.Cfg, executors),
	})

	if err := s.BackendPluginManager.Register(dsName, factory); err != nil {
		azlog.Error("Failed to register plugin", "error", err)
	}
	return nil
>>>>>>> f62bc596
}<|MERGE_RESOLUTION|>--- conflicted
+++ resolved
@@ -31,7 +31,7 @@
 )
 
 func ProvideService(cfg *setting.Cfg, pluginManager plugins.Manager, backendPluginManager backendplugin.Manager) *Service {
-	im := datasource.NewInstanceManager(NewInstanceSettings())
+	im := datasource.NewInstanceManager(NewInstanceSettings(cfg))
 	executors := map[string]azDatasourceExecutor{
 		azureMonitor:       &AzureMonitorDatasource{},
 		appInsights:        &ApplicationInsightsDatasource{},
@@ -39,19 +39,19 @@
 		insightsAnalytics:  &InsightsAnalyticsDatasource{},
 		azureResourceGraph: &AzureResourceGraphDatasource{},
 	}
-	factory := coreplugin.New(backend.ServeOpts{
-		QueryDataHandler: newExecutor(im, cfg, executors),
-	})
 
 	s := &Service{
 		Cfg:           cfg,
 		PluginManager: pluginManager,
 	}
 
-	if err := backendPluginManager.Register(dsName, factory); err != nil {
+	factory := coreplugin.New(backend.ServeOpts{
+		QueryDataHandler: newExecutor(im, cfg, executors),
+	})
+
+	if err := backendPluginManager.RegisterAndStart(context.Background(), dsName, factory); err != nil {
 		azlog.Error("Failed to register plugin", "error", err)
 	}
-
 	return s
 }
 
@@ -169,26 +169,4 @@
 		})
 	}
 	return mux
-<<<<<<< HEAD
-=======
-}
-
-func (s *Service) Init() error {
-	im := datasource.NewInstanceManager(NewInstanceSettings(s.Cfg))
-	executors := map[string]azDatasourceExecutor{
-		azureMonitor:       &AzureMonitorDatasource{},
-		appInsights:        &ApplicationInsightsDatasource{},
-		azureLogAnalytics:  &AzureLogAnalyticsDatasource{},
-		insightsAnalytics:  &InsightsAnalyticsDatasource{},
-		azureResourceGraph: &AzureResourceGraphDatasource{},
-	}
-	factory := coreplugin.New(backend.ServeOpts{
-		QueryDataHandler: newExecutor(im, s.Cfg, executors),
-	})
-
-	if err := s.BackendPluginManager.Register(dsName, factory); err != nil {
-		azlog.Error("Failed to register plugin", "error", err)
-	}
-	return nil
->>>>>>> f62bc596
 }