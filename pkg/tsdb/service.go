--- conflicted
+++ resolved
@@ -8,11 +8,7 @@
 	"github.com/grafana/grafana/pkg/models"
 	"github.com/grafana/grafana/pkg/plugins"
 	"github.com/grafana/grafana/pkg/plugins/backendplugin"
-<<<<<<< HEAD
-=======
-	"github.com/grafana/grafana/pkg/registry"
 	"github.com/grafana/grafana/pkg/services/oauthtoken"
->>>>>>> 75387398
 	"github.com/grafana/grafana/pkg/setting"
 	"github.com/grafana/grafana/pkg/tsdb/azuremonitor"
 	"github.com/grafana/grafana/pkg/tsdb/cloudmonitoring"
@@ -35,8 +31,9 @@
 	cloudMonitoringService *cloudmonitoring.Service, _ *azuremonitor.Service,
 	pluginManager plugins.Manager, postgresService *postgres.PostgresService,
 	httpClientProvider httpclient.Provider, _ *testdatasource.TestDataPlugin,
-	backendPluginManager backendplugin.Manager, _ *opentsdb.Service) *Service {
-	s := newService(cfg, pluginManager, backendPluginManager)
+	backendPluginManager backendplugin.Manager, _ *opentsdb.Service,
+	oauthTokenService *oauthtoken.Service) *Service {
+	s := newService(cfg, pluginManager, backendPluginManager, oauthTokenService)
 
 	// register backend data sources using legacy plugin
 	// contracts/non-SDK contracts
@@ -54,32 +51,24 @@
 	return s
 }
 
-func newService(cfg *setting.Cfg, manager plugins.Manager, backendPluginManager backendplugin.Manager) *Service {
+func newService(cfg *setting.Cfg, manager plugins.Manager, backendPluginManager backendplugin.Manager,
+	oauthTokenService oauthtoken.OAuthTokenService) *Service {
 	return &Service{
 		Cfg:                  cfg,
 		PluginManager:        manager,
 		BackendPluginManager: backendPluginManager,
 		// nolint:staticcheck // plugins.DataPlugin deprecated
-		registry: map[string]func(*models.DataSource) (plugins.DataPlugin, error){},
+		registry:          map[string]func(*models.DataSource) (plugins.DataPlugin, error){},
+		OAuthTokenService: oauthTokenService,
 	}
 }
 
 // Service handles data requests to data sources.
 type Service struct {
-<<<<<<< HEAD
 	Cfg                  *setting.Cfg
 	PluginManager        plugins.Manager
 	BackendPluginManager backendplugin.Manager
-=======
-	Cfg                    *setting.Cfg              `inject:""`
-	PostgresService        *postgres.PostgresService `inject:""`
-	CloudMonitoringService *cloudmonitoring.Service  `inject:""`
-	AzureMonitorService    *azuremonitor.Service     `inject:""`
-	PluginManager          plugins.Manager           `inject:""`
-	BackendPluginManager   backendplugin.Manager     `inject:""`
-	HTTPClientProvider     httpclient.Provider       `inject:""`
-	OAuthTokenService      *oauthtoken.Service       `inject:""`
->>>>>>> 75387398
+	OAuthTokenService    oauthtoken.OAuthTokenService
 
 	//nolint: staticcheck // plugins.DataPlugin deprecated
 	registry map[string]func(*models.DataSource) (plugins.DataPlugin, error)
