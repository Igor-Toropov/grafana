package cloudwatch

import (
	"fmt"
	"sync"

<<<<<<< HEAD
	"github.com/grafana/grafana/pkg/plugins"
=======
	"github.com/grafana/grafana-plugin-sdk-go/backend"
	"github.com/grafana/grafana/pkg/registry"
>>>>>>> 60f5865e
)

func ProvideLogsService() *LogsService {
	return &LogsService{
		// nolint:staticcheck // plugins.DataQueryResponse deprecated
		responseChannels: make(map[string]chan plugins.DataResponse),
		queues:           make(map[string](chan bool)),
	}
}

// LogsService provides methods for querying CloudWatch Logs.
type LogsService struct {
	channelMu sync.Mutex
	// nolint:staticcheck // plugins.DataQueryResult deprecated
	responseChannels map[string]chan *backend.QueryDataResponse
	queues           map[string](chan bool)
	queueLock        sync.Mutex
}

<<<<<<< HEAD
=======
// Init is called by the DI framework to initialize the instance.
func (s *LogsService) Init() error {
	// nolint:staticcheck // plugins.DataQueryResult deprecated
	s.responseChannels = make(map[string]chan *backend.QueryDataResponse)
	s.queues = make(map[string](chan bool))
	return nil
}

>>>>>>> 60f5865e
// nolint:staticcheck // plugins.DataQueryResult deprecated
func (s *LogsService) AddResponseChannel(name string, channel chan *backend.QueryDataResponse) error {
	s.channelMu.Lock()
	defer s.channelMu.Unlock()

	if _, ok := s.responseChannels[name]; ok {
		return fmt.Errorf("channel with name '%s' already exists", name)
	}

	s.responseChannels[name] = channel
	return nil
}

// nolint:staticcheck // plugins.DataQueryResult deprecated
func (s *LogsService) GetResponseChannel(name string) (chan *backend.QueryDataResponse, error) {
	s.channelMu.Lock()
	defer s.channelMu.Unlock()

	if responseChannel, ok := s.responseChannels[name]; ok {
		return responseChannel, nil
	}

	return nil, fmt.Errorf("channel with name '%s' not found", name)
}

func (s *LogsService) DeleteResponseChannel(name string) {
	s.channelMu.Lock()
	defer s.channelMu.Unlock()

	if _, ok := s.responseChannels[name]; ok {
		delete(s.responseChannels, name)
		return
	}

	plog.Warn("Channel with name '" + name + "' not found")
}<|MERGE_RESOLUTION|>--- conflicted
+++ resolved
@@ -4,18 +4,13 @@
 	"fmt"
 	"sync"
 
-<<<<<<< HEAD
-	"github.com/grafana/grafana/pkg/plugins"
-=======
 	"github.com/grafana/grafana-plugin-sdk-go/backend"
-	"github.com/grafana/grafana/pkg/registry"
->>>>>>> 60f5865e
 )
 
 func ProvideLogsService() *LogsService {
 	return &LogsService{
 		// nolint:staticcheck // plugins.DataQueryResponse deprecated
-		responseChannels: make(map[string]chan plugins.DataResponse),
+		responseChannels: make(map[string]chan *backend.QueryDataResponse),
 		queues:           make(map[string](chan bool)),
 	}
 }
@@ -29,17 +24,6 @@
 	queueLock        sync.Mutex
 }
 
-<<<<<<< HEAD
-=======
-// Init is called by the DI framework to initialize the instance.
-func (s *LogsService) Init() error {
-	// nolint:staticcheck // plugins.DataQueryResult deprecated
-	s.responseChannels = make(map[string]chan *backend.QueryDataResponse)
-	s.queues = make(map[string](chan bool))
-	return nil
-}
-
->>>>>>> 60f5865e
 // nolint:staticcheck // plugins.DataQueryResult deprecated
 func (s *LogsService) AddResponseChannel(name string, channel chan *backend.QueryDataResponse) error {
 	s.channelMu.Lock()
